--- conflicted
+++ resolved
@@ -1,4 +1,4 @@
-<<<<<<< HEAD
+
 # chezmoi-manager
 
 A beautiful TUI (Terminal User Interface) for managing your chezmoi dotfiles with ease.
@@ -100,7 +100,7 @@
 - Clear public API definitions
 - Better module organization
 - Easier imports for consumers
-=======
+
 # Chezmoi Manager
 
 A modern Terminal User Interface (TUI) application for managing [chezmoi](https://www.chezmoi.io/) dotfiles with ease.
@@ -227,13 +227,12 @@
 - Health check status
 
 ## Development
->>>>>>> 387fd59b
+
 
 ### Project Structure
 
 ```
 chezmoi-manager/
-<<<<<<< HEAD
 ├── app/
 │   ├── __init__.py           # Package exports
 │   ├── base_screen.py        # Base class for all screens
@@ -304,7 +303,6 @@
 - Built with [Textual](https://textual.textualize.io/) - amazing TUI framework
 - Powered by [chezmoi](https://www.chezmoi.io/) - dotfile manager
 - Syntax highlighting by [Rich](https://rich.readthedocs.io/)
-=======
 ├── main.py                 # Application entry point
 ├── chezmoi.py             # Chezmoi CLI wrapper
 ├── project.sh             # Development automation
@@ -372,5 +370,4 @@
 - 📖 [Documentation](CHEZMOI.md) - Chezmoi integration guide
 - 📚 [Textual Guide](TEXTUAL.md) - TUI development reference
 - 🐛 [Issues](https://github.com/yourusername/chezmoi-manager/issues) - Report bugs
-- 💬 [Discussions](https://github.com/yourusername/chezmoi-manager/discussions) - Ask questions
->>>>>>> 387fd59b
+- 💬 [Discussions](https://github.com/yourusername/chezmoi-manager/discussions) - Ask questions